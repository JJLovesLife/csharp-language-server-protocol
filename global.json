--- conflicted
+++ resolved
@@ -1,10 +1,6 @@
 {
   "sdk": {
-<<<<<<< HEAD
-    "version": "6.0.300",
-=======
     "version": "6.0.413",
->>>>>>> aeb04a1a
     "rollForward": "latestMinor"
   }
 }