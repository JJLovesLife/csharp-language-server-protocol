using System;
using System.Collections.Generic;
using System.Threading.Tasks;
using OmniSharp.Extensions.JsonRpc;
using OmniSharp.Extensions.LanguageServer.Protocol.Models;
using OmniSharp.Extensions.LanguageServer.Server.Handlers;

namespace OmniSharp.Extensions.LanguageServer.Server
{
    public interface ILanguageServer : IResponseRouter, IDisposable
    {
        IDisposable AddHandler(string method, IJsonRpcHandler handler);
        IDisposable AddHandler(IJsonRpcHandler handler);
        IDisposable AddHandlers(IEnumerable<IJsonRpcHandler> handlers);
        IDisposable AddHandlers(params IJsonRpcHandler[] handlers);

        InitializeParams Client { get; }
        InitializeResult Server { get; }

        Task Initialize();

<<<<<<< HEAD
        event ShutdownEventHandler Shutdown;
        event ExitEventHandler Exit;
=======
        IObservable<bool> Shutdown { get; }
        IObservable<int> Exit { get; }
>>>>>>> af67c0de
        Task WasShutDown { get; }
        Task WaitForExit { get; }
    }
}<|MERGE_RESOLUTION|>--- conflicted
+++ resolved
@@ -9,23 +9,17 @@
 {
     public interface ILanguageServer : IResponseRouter, IDisposable
     {
+        IDisposable AddHandlers(params IJsonRpcHandler[] handlers);
+        IDisposable AddHandlers(params Type[] handlerTypes);
+        IDisposable AddHandler<T>() where T : IJsonRpcHandler;
         IDisposable AddHandler(string method, IJsonRpcHandler handler);
-        IDisposable AddHandler(IJsonRpcHandler handler);
-        IDisposable AddHandlers(IEnumerable<IJsonRpcHandler> handlers);
-        IDisposable AddHandlers(params IJsonRpcHandler[] handlers);
+        IDisposable AddHandler(string method, Type handlerType);
 
         InitializeParams Client { get; }
         InitializeResult Server { get; }
 
-        Task Initialize();
-
-<<<<<<< HEAD
-        event ShutdownEventHandler Shutdown;
-        event ExitEventHandler Exit;
-=======
         IObservable<bool> Shutdown { get; }
         IObservable<int> Exit { get; }
->>>>>>> af67c0de
         Task WasShutDown { get; }
         Task WaitForExit { get; }
     }
