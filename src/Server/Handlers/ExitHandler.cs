<<<<<<< HEAD
=======
using System;
using System.Reactive.Subjects;
using System.Reactive.Threading.Tasks;
>>>>>>> af67c0de
using System.Threading;
using System.Threading.Tasks;
using MediatR;
using OmniSharp.Extensions.JsonRpc;
using OmniSharp.Extensions.LanguageServer.Protocol;
using OmniSharp.Extensions.LanguageServer.Server.Abstractions;

namespace OmniSharp.Extensions.LanguageServer.Server.Handlers
{
    public class ExitHandler : IExitHandler
    {
        private readonly ISubject<int> _exitSubject;
        private readonly ShutdownHandler _shutdownHandler;

        public ExitHandler(ShutdownHandler shutdownHandler)
        {
            _shutdownHandler = shutdownHandler;
            Exit = _exitSubject = new AsyncSubject<int>();
        }

        public Task WaitForExit => Exit.ToTask();
        public IObservable<int> Exit { get; }


<<<<<<< HEAD
        public Task Handle(EmptyRequest request, CancellationToken token)
=======
        public async Task Handle(EmptyRequest request, CancellationToken token)
>>>>>>> af67c0de
        {
            await Task.Yield();

            var result = _shutdownHandler.ShutdownRequested ? 0 : 1;
            _exitSubject.OnNext(result);
            _exitSubject.OnCompleted();
        }
    }
}<|MERGE_RESOLUTION|>--- conflicted
+++ resolved
@@ -1,9 +1,6 @@
-<<<<<<< HEAD
-=======
 using System;
 using System.Reactive.Subjects;
 using System.Reactive.Threading.Tasks;
->>>>>>> af67c0de
 using System.Threading;
 using System.Threading.Tasks;
 using MediatR;
@@ -28,11 +25,7 @@
         public IObservable<int> Exit { get; }
 
 
-<<<<<<< HEAD
-        public Task Handle(EmptyRequest request, CancellationToken token)
-=======
         public async Task Handle(EmptyRequest request, CancellationToken token)
->>>>>>> af67c0de
         {
             await Task.Yield();
 
