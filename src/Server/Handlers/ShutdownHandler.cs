using System;
using System.Reactive.Linq;
using System.Reactive.Subjects;
using System.Reactive.Threading.Tasks;
using System.Threading;
using System.Threading.Tasks;
using MediatR;
using OmniSharp.Extensions.JsonRpc;
using OmniSharp.Extensions.LanguageServer.Protocol;
using OmniSharp.Extensions.LanguageServer.Server.Abstractions;

namespace OmniSharp.Extensions.LanguageServer.Server.Handlers
{
    public class ShutdownHandler : IShutdownHandler
    {
        private readonly ISubject<bool> _shutdownSubject;

        public ShutdownHandler()
        {
            Shutdown = _shutdownSubject = new AsyncSubject<bool>();
        }

        public IObservable<bool> Shutdown { get; }
        public bool ShutdownRequested { get; private set; }
        public Task WasShutDown => Shutdown.ToTask();

<<<<<<< HEAD
        private readonly TaskCompletionSource<bool> _shutdownSource = new TaskCompletionSource<bool>(TaskContinuationOptions.LongRunning);
        public Task WasShutDown => _shutdownSource.Task;
=======
>>>>>>> af67c0de
        public async Task Handle(EmptyRequest request, CancellationToken token)
        {
            await Task.Yield(); // Ensure shutdown handler runs asynchronously.

            ShutdownRequested = true;
            try
            {
                _shutdownSubject.OnNext(ShutdownRequested);
            }
            finally
            {
                _shutdownSubject.OnCompleted();
            }
        }
    }
}<|MERGE_RESOLUTION|>--- conflicted
+++ resolved
@@ -24,11 +24,6 @@
         public bool ShutdownRequested { get; private set; }
         public Task WasShutDown => Shutdown.ToTask();
 
-<<<<<<< HEAD
-        private readonly TaskCompletionSource<bool> _shutdownSource = new TaskCompletionSource<bool>(TaskContinuationOptions.LongRunning);
-        public Task WasShutDown => _shutdownSource.Task;
-=======
->>>>>>> af67c0de
         public async Task Handle(EmptyRequest request, CancellationToken token)
         {
             await Task.Yield(); // Ensure shutdown handler runs asynchronously.
