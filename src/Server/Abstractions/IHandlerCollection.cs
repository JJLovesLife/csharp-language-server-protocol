using System;
using System.Collections.Generic;
using System.Reflection;
using OmniSharp.Extensions.JsonRpc;
using OmniSharp.Extensions.LanguageServer.Protocol;

namespace OmniSharp.Extensions.LanguageServer.Server.Abstractions
{
    public interface IHandlerCollection : IEnumerable<ILspHandlerDescriptor>
    {
        IDisposable Add(string method, IJsonRpcHandler handler);
        IDisposable Add(params IJsonRpcHandler[] handlers);
        IDisposable Add(IEnumerable<IJsonRpcHandler> handlers);
        bool ContainsHandler(Type type);
        bool ContainsHandler(TypeInfo typeInfo);
<<<<<<< HEAD
        IEnumerable<ITextDocumentSyncHandler> TextDocumentSyncHandlers();
=======
        IEnumerable<ITextDocumentIdentifier> TextDocumentIdentifiers();
>>>>>>> af67c0de
    }
}<|MERGE_RESOLUTION|>--- conflicted
+++ resolved
@@ -8,15 +8,12 @@
 {
     public interface IHandlerCollection : IEnumerable<ILspHandlerDescriptor>
     {
-        IDisposable Add(string method, IJsonRpcHandler handler);
-        IDisposable Add(params IJsonRpcHandler[] handlers);
-        IDisposable Add(IEnumerable<IJsonRpcHandler> handlers);
+        LspHandlerDescriptorDisposable Add(params IJsonRpcHandler[] handlers);
+        LspHandlerDescriptorDisposable Add(IServiceProvider serviceProvider, params Type[] handlerTypes);
+        LspHandlerDescriptorDisposable Add(string method, IJsonRpcHandler handler);
+        LspHandlerDescriptorDisposable Add(string method, IServiceProvider serviceProvider, Type handlerType);
         bool ContainsHandler(Type type);
         bool ContainsHandler(TypeInfo typeInfo);
-<<<<<<< HEAD
-        IEnumerable<ITextDocumentSyncHandler> TextDocumentSyncHandlers();
-=======
         IEnumerable<ITextDocumentIdentifier> TextDocumentIdentifiers();
->>>>>>> af67c0de
     }
 }