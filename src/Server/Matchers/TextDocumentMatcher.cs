using System;
using System.Collections.Generic;
using System.Linq;
using Microsoft.Extensions.Logging;
using OmniSharp.Extensions.LanguageServer.Protocol;
using OmniSharp.Extensions.LanguageServer.Protocol.Models;
using OmniSharp.Extensions.LanguageServer.Server.Abstractions;

namespace OmniSharp.Extensions.LanguageServer.Server.Matchers
{
    public class TextDocumentMatcher : IHandlerMatcher
    {
        private readonly ILogger<TextDocumentMatcher> _logger;
<<<<<<< HEAD
        private readonly Func<IEnumerable<ITextDocumentSyncHandler>> _getSyncHandlers;
=======
        private readonly Func<IEnumerable<ITextDocumentIdentifier>> _getSyncHandlers;
>>>>>>> af67c0de

        public TextDocumentMatcher(ILogger<TextDocumentMatcher> logger, IHandlerCollection handlerCollection)
        {
            _logger = logger;
<<<<<<< HEAD
            _getSyncHandlers = handlerCollection.TextDocumentSyncHandlers;
=======
            _getSyncHandlers = handlerCollection.TextDocumentIdentifiers;
>>>>>>> af67c0de
        }

        public IEnumerable<ILspHandlerDescriptor> FindHandler(object parameters, IEnumerable<ILspHandlerDescriptor> descriptors)
        {
            switch (parameters)
            {
                case ITextDocumentIdentifierParams textDocumentIdentifierParams:
                    {
                        var attributes = GetTextDocumentAttributes(textDocumentIdentifierParams.TextDocument.Uri);

                        _logger.LogTrace("Found attributes {Count}, {Attributes}", attributes.Count, attributes.Select(x => $"{x.LanguageId}:{x.Scheme}:{x.Uri}"));

                        return GetHandler(descriptors, attributes);
                    }
                case DidOpenTextDocumentParams openTextDocumentParams:
                    {
                        var attributes = new TextDocumentAttributes(openTextDocumentParams.TextDocument.Uri, openTextDocumentParams.TextDocument.LanguageId);

                        _logger.LogTrace("Created attribute {Attribute}", $"{attributes.LanguageId}:{attributes.Scheme}:{attributes.Uri}");

                        return GetHandler(descriptors, attributes);
                    }
                case DidChangeTextDocumentParams didChangeDocumentParams:
                    {
                        // TODO: Do something with document version here?
                        var attributes = GetTextDocumentAttributes(didChangeDocumentParams.TextDocument.Uri);

                        _logger.LogTrace("Found attributes {Count}, {Attributes}", attributes.Count, attributes.Select(x => $"{x.LanguageId}:{x.Scheme}:{x.Uri}"));

                        return GetHandler(descriptors, attributes);
                    }
            }

            return Enumerable.Empty<ILspHandlerDescriptor>();
        }

        private List<TextDocumentAttributes> GetTextDocumentAttributes(Uri uri)
        {
            return _getSyncHandlers()
                .Select(x => x.GetTextDocumentAttributes(uri))
                .Where(x => x != null)
                .Distinct()
                .ToList();
        }

        private IEnumerable<ILspHandlerDescriptor> GetHandler(IEnumerable<ILspHandlerDescriptor> descriptors, IEnumerable<TextDocumentAttributes> attributes)
        {
            return attributes
                .SelectMany(x => GetHandler(descriptors, x));
        }

        private IEnumerable<ILspHandlerDescriptor> GetHandler(IEnumerable<ILspHandlerDescriptor> descriptors, TextDocumentAttributes attributes)
        {
            var method = descriptors.FirstOrDefault()?.Method;
            _logger.LogTrace("Looking for handler for descriptors {Method}", method);
            foreach (var handler in descriptors)
            {
                _logger.LogTrace("Checking handler {Method}:{Handler}", method, handler.Handler.GetType().FullName);
                var registrationOptions = handler.Registration.RegisterOptions as ITextDocumentRegistrationOptions;

                _logger.LogTrace("Registration options {OptionsName}", registrationOptions?.GetType().FullName);
                _logger.LogTrace("Document Selector {DocumentSelector}", registrationOptions?.DocumentSelector.ToString());
                if (registrationOptions?.DocumentSelector == null || registrationOptions.DocumentSelector.IsMatch(attributes))
                {
                    _logger.LogTrace("Handler Selected: {Handler} via {DocumentSelector} (targeting {HandlerInterface})", handler.Handler.GetType().FullName, registrationOptions.DocumentSelector.ToString(), handler.HandlerType.FullName);
                    yield return handler;
                }
            }
        }
    }
}<|MERGE_RESOLUTION|>--- conflicted
+++ resolved
@@ -11,20 +11,12 @@
     public class TextDocumentMatcher : IHandlerMatcher
     {
         private readonly ILogger<TextDocumentMatcher> _logger;
-<<<<<<< HEAD
-        private readonly Func<IEnumerable<ITextDocumentSyncHandler>> _getSyncHandlers;
-=======
         private readonly Func<IEnumerable<ITextDocumentIdentifier>> _getSyncHandlers;
->>>>>>> af67c0de
 
         public TextDocumentMatcher(ILogger<TextDocumentMatcher> logger, IHandlerCollection handlerCollection)
         {
             _logger = logger;
-<<<<<<< HEAD
-            _getSyncHandlers = handlerCollection.TextDocumentSyncHandlers;
-=======
             _getSyncHandlers = handlerCollection.TextDocumentIdentifiers;
->>>>>>> af67c0de
         }
 
         public IEnumerable<ILspHandlerDescriptor> FindHandler(object parameters, IEnumerable<ILspHandlerDescriptor> descriptors)
@@ -80,17 +72,17 @@
         {
             var method = descriptors.FirstOrDefault()?.Method;
             _logger.LogTrace("Looking for handler for descriptors {Method}", method);
-            foreach (var handler in descriptors)
+            foreach (var descriptor in descriptors)
             {
-                _logger.LogTrace("Checking handler {Method}:{Handler}", method, handler.Handler.GetType().FullName);
-                var registrationOptions = handler.Registration.RegisterOptions as ITextDocumentRegistrationOptions;
+                _logger.LogTrace("Checking handler {Method}:{Handler}", method, descriptor.ImplementationType.FullName);
+                var registrationOptions = descriptor.Registration?.RegisterOptions as ITextDocumentRegistrationOptions;
 
                 _logger.LogTrace("Registration options {OptionsName}", registrationOptions?.GetType().FullName);
                 _logger.LogTrace("Document Selector {DocumentSelector}", registrationOptions?.DocumentSelector.ToString());
                 if (registrationOptions?.DocumentSelector == null || registrationOptions.DocumentSelector.IsMatch(attributes))
                 {
-                    _logger.LogTrace("Handler Selected: {Handler} via {DocumentSelector} (targeting {HandlerInterface})", handler.Handler.GetType().FullName, registrationOptions.DocumentSelector.ToString(), handler.HandlerType.FullName);
-                    yield return handler;
+                    _logger.LogTrace("Handler Selected: {Handler} via {DocumentSelector} (targeting {HandlerInterface})", descriptor.ImplementationType.FullName, registrationOptions?.DocumentSelector?.ToString(), descriptor.HandlerType.FullName);
+                    yield return descriptor;
                 }
             }
         }
