﻿using System;
using System.Collections.Concurrent;
using System.IO;
using System.Text;
using System.Threading;
using Newtonsoft.Json;

namespace JsonRpc
{
    public class OutputHandler : IOutputHandler
    {
<<<<<<< HEAD
        private readonly Stream _output;
        private Thread _thread;
=======
        private readonly TextWriter _output;
        private readonly Thread _thread;
>>>>>>> 937b3ecb
        private readonly BlockingCollection<object> _queue;
        private readonly CancellationTokenSource _cancel;

        public OutputHandler(Stream output)
        {
            if (!output.CanWrite) throw new ArgumentException($"must provide a writable stream for {nameof(output)}", nameof(output));
            _output = output;
            _queue = new BlockingCollection<object>();
            _cancel = new CancellationTokenSource();
            _thread = new Thread(ProcessOutputQueue) { IsBackground = true, Name = "ProcessOutputQueue" };
        }

        public void Start()
        {
            _thread.Start();
        }

        public void Send(object value)
        {
            _queue.Add(value);
        }

        private void ProcessOutputQueue()
        {
            var token = _cancel.Token;
            try
            {
                while (true)
                {
                    if (_queue.TryTake(out var value, Timeout.Infinite, token))
                    {
                        var content = JsonConvert.SerializeObject(value);
                        var contentBytes = System.Text.Encoding.UTF8.GetBytes(content);

                        // TODO: Is this lsp specific??
                        var sb = new StringBuilder();
                        sb.Append($"Content-Length: {contentBytes.Length}\r\n");
                        sb.Append($"\r\n");
<<<<<<< HEAD
                        var headerBytes = System.Text.Encoding.UTF8.GetBytes(sb.ToString());

                        // only one write to _output
                        using (var ms = new MemoryStream(headerBytes.Length + contentBytes.Length))
                        {
                            ms.Write(headerBytes, 0, headerBytes.Length);
                            ms.Write(contentBytes, 0, contentBytes.Length);
                            _output.Write(ms.ToArray(), 0, (int)ms.Position);
                        }
=======
                        sb.Append(content);
                        _output.Write(sb.ToString());
>>>>>>> 937b3ecb
                    }
                }
            }
            catch (OperationCanceledException ex)
            {
                if (ex.CancellationToken != token)
                    throw;
                // else ignore. Exceptions: OperationCanceledException - The CancellationToken has been canceled.
            }
        }

        public void Dispose()
        {
            _cancel.Cancel();
            _thread.Join();
            _cancel.Dispose();
            _output.Dispose();
        }
    }
}<|MERGE_RESOLUTION|>--- conflicted
+++ resolved
@@ -9,13 +9,8 @@
 {
     public class OutputHandler : IOutputHandler
     {
-<<<<<<< HEAD
         private readonly Stream _output;
-        private Thread _thread;
-=======
-        private readonly TextWriter _output;
         private readonly Thread _thread;
->>>>>>> 937b3ecb
         private readonly BlockingCollection<object> _queue;
         private readonly CancellationTokenSource _cancel;
 
@@ -54,7 +49,6 @@
                         var sb = new StringBuilder();
                         sb.Append($"Content-Length: {contentBytes.Length}\r\n");
                         sb.Append($"\r\n");
-<<<<<<< HEAD
                         var headerBytes = System.Text.Encoding.UTF8.GetBytes(sb.ToString());
 
                         // only one write to _output
@@ -64,10 +58,6 @@
                             ms.Write(contentBytes, 0, contentBytes.Length);
                             _output.Write(ms.ToArray(), 0, (int)ms.Position);
                         }
-=======
-                        sb.Append(content);
-                        _output.Write(sb.ToString());
->>>>>>> 937b3ecb
                     }
                 }
             }
