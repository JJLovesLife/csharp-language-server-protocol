--- conflicted
+++ resolved
@@ -42,29 +42,9 @@
             _requestRouter = requestRouter;
             _responseRouter = responseRouter;
 
-<<<<<<< HEAD
-            _inputThread = new Thread(ProcessInputStream) { IsBackground = true };
-
-            _queueThread = new Thread(ProcessRequestQueue) { IsBackground = true };
-        }
-
-        internal InputHandler(
-            Stream input,
-            IOutputHandler outputHandler,
-            IReciever reciever,
-            IRequestProcessIdentifier requestProcessIdentifier,
-            IRequestRouter requestRouter,
-            IResponseRouter responseRouter,
-            TimeSpan sleepTime
-        ) : this(input, outputHandler, reciever, requestProcessIdentifier, requestRouter, responseRouter)
-        {
-            _sleepTime = sleepTime;
-        }
-=======
             _scheduler = new ProcessScheduler();
             _inputThread = new Thread(ProcessInputStream) { IsBackground = true, Name = "ProcessInputStream" };
             }
->>>>>>> 937b3ecb
 
         public void Start()
         {
@@ -82,26 +62,16 @@
             {
                 if (_inputThread == null) return;
 
-<<<<<<< HEAD
                 var buffer = new byte[300];
                 var current = await _input.ReadAsync(buffer, 0, MinBuffer);
+                if (current == 0) return; // no more _input
                 while (current < MinBuffer || 
                        buffer[current - 4] != CR || buffer[current - 3] != LF ||
                        buffer[current - 2] != CR || buffer[current - 1] != LF)
                 {
-                    current += await _input.ReadAsync(buffer, current, 1);
-=======
-                var buffer = new char[300];
-                var current = await _input.ReadBlockAsync(buffer, 0, MinBuffer);
-                if (current == 0) return; // no more _input
-
-                while (current < MinBuffer || buffer[current - 4] != CR || buffer[current - 3] != LF ||
-                       buffer[current - 2] != CR || buffer[current - 1] != LF)
-                {
-                    var n = await _input.ReadBlockAsync(buffer, current, 1);
+                    var n = await _input.ReadAsync(buffer, current, 1);
                     if (n == 0) return; // no more _input, mitigates endless loop here.
                     current += n;
->>>>>>> 937b3ecb
                 }
 
                 var headersContent = System.Text.Encoding.ASCII.GetString(buffer, 0, current);
@@ -119,33 +89,24 @@
                     }
                 }
 
-<<<<<<< HEAD
-                var requestBuffer = new byte[length];
-
-                await _input.ReadAsync(requestBuffer, 0, requestBuffer.Length);
-
-                var payload = System.Text.Encoding.UTF8.GetString(requestBuffer);
-
-                HandleRequest(payload);
-=======
                 if (length == 0 || length >= int.MaxValue)
                 {
                     HandleRequest(string.Empty);
                 }
                 else
                 {
-                    var requestBuffer = new char[length];
+                    var requestBuffer = new byte[length];
                     var received = 0;
                     while (received < length)
                     {
-                        var n = await _input.ReadBlockAsync(requestBuffer, received, requestBuffer.Length - received);
+                        var n = await _input.ReadAsync(requestBuffer, received, requestBuffer.Length - received);
                         if (n == 0) return; // no more _input
                         received += n;
                     }
-                    var payload = new string(requestBuffer);
+                    // TODO sometimes: encoding should be based on the respective header (including the wrong "utf8" value)
+                    var payload = System.Text.Encoding.UTF8.GetString(requestBuffer); 
                     HandleRequest(payload);
                 }
->>>>>>> 937b3ecb
             }
         }
 
