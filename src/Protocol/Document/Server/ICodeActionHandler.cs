using System;
using System.Threading;
using System.Threading.Tasks;
using OmniSharp.Extensions.Embedded.MediatR;
using OmniSharp.Extensions.JsonRpc;
using OmniSharp.Extensions.LanguageServer.Protocol.Client.Capabilities;
using OmniSharp.Extensions.LanguageServer.Protocol.Models;

// ReSharper disable CheckNamespace

namespace OmniSharp.Extensions.LanguageServer.Protocol.Server
{
<<<<<<< HEAD
    [Parallel, Method(DocumentNames.CodeAction)]
    public interface ICodeActionHandler : IJsonRpcRequestHandler<CodeActionParams, CommandOrCodeActionContainer>, IRegistration<TextDocumentRegistrationOptions>, ICapability<CodeActionCapability> { }

    public abstract class CodeActionHandler : ICodeActionHandler
    {
        private readonly TextDocumentRegistrationOptions _options;
        public CodeActionHandler(TextDocumentRegistrationOptions registrationOptions)
        {
            _options = registrationOptions;
        }

        public TextDocumentRegistrationOptions GetRegistrationOptions() => _options;
        public abstract Task<CommandOrCodeActionContainer> Handle(CodeActionParams request, CancellationToken cancellationToken);
        public abstract void SetCapability(CodeActionCapability capability);
    }

    public static class CodeActionHandlerExtensions
    {
        public static IDisposable OnCodeAction(
            this ILanguageServerRegistry registry,
            Func<CodeActionParams, CancellationToken, Task<CommandOrCodeActionContainer>> handler,
            TextDocumentRegistrationOptions registrationOptions = null,
            Action<CodeActionCapability> setCapability = null)
        {
            registrationOptions = registrationOptions ?? new TextDocumentRegistrationOptions();
            return registry.AddHandlers(new DelegatingHandler(handler, setCapability, registrationOptions));
        }

        internal class DelegatingHandler : CodeActionHandler
        {
            private readonly Func<CodeActionParams, CancellationToken, Task<CommandOrCodeActionContainer>> _handler;
            private readonly Action<CodeActionCapability> _setCapability;

            public DelegatingHandler(
                Func<CodeActionParams, CancellationToken, Task<CommandOrCodeActionContainer>> handler,
                Action<CodeActionCapability> setCapability,
                TextDocumentRegistrationOptions registrationOptions) : base(registrationOptions)
            {
                _handler = handler;
                _setCapability = setCapability;
            }

            public override Task<CommandOrCodeActionContainer> Handle(CodeActionParams request, CancellationToken cancellationToken) => _handler.Invoke(request, cancellationToken);
            public override void SetCapability(CodeActionCapability capability) => _setCapability?.Invoke(capability);

        }
    }
=======
    using static DocumentNames;
    [Parallel, Method(CodeAction)]
    public interface ICodeActionHandler : IJsonRpcRequestHandler<CodeActionParams, CommandOrCodeActionContainer>, IRegistration<CodeActionRegistrationOptions>, ICapability<CodeActionCapability> { }
>>>>>>> c7eb8186
}<|MERGE_RESOLUTION|>--- conflicted
+++ resolved
@@ -10,19 +10,18 @@
 
 namespace OmniSharp.Extensions.LanguageServer.Protocol.Server
 {
-<<<<<<< HEAD
     [Parallel, Method(DocumentNames.CodeAction)]
-    public interface ICodeActionHandler : IJsonRpcRequestHandler<CodeActionParams, CommandOrCodeActionContainer>, IRegistration<TextDocumentRegistrationOptions>, ICapability<CodeActionCapability> { }
+    public interface ICodeActionHandler : IJsonRpcRequestHandler<CodeActionParams, CommandOrCodeActionContainer>, IRegistration<CodeActionRegistrationOptions>, ICapability<CodeActionCapability> { }
 
     public abstract class CodeActionHandler : ICodeActionHandler
     {
-        private readonly TextDocumentRegistrationOptions _options;
-        public CodeActionHandler(TextDocumentRegistrationOptions registrationOptions)
+        private readonly CodeActionRegistrationOptions _options;
+        public CodeActionHandler(CodeActionRegistrationOptions registrationOptions)
         {
             _options = registrationOptions;
         }
 
-        public TextDocumentRegistrationOptions GetRegistrationOptions() => _options;
+        public CodeActionRegistrationOptions GetRegistrationOptions() => _options;
         public abstract Task<CommandOrCodeActionContainer> Handle(CodeActionParams request, CancellationToken cancellationToken);
         public abstract void SetCapability(CodeActionCapability capability);
     }
@@ -32,10 +31,10 @@
         public static IDisposable OnCodeAction(
             this ILanguageServerRegistry registry,
             Func<CodeActionParams, CancellationToken, Task<CommandOrCodeActionContainer>> handler,
-            TextDocumentRegistrationOptions registrationOptions = null,
+            CodeActionRegistrationOptions registrationOptions = null,
             Action<CodeActionCapability> setCapability = null)
         {
-            registrationOptions = registrationOptions ?? new TextDocumentRegistrationOptions();
+            registrationOptions = registrationOptions ?? new CodeActionRegistrationOptions();
             return registry.AddHandlers(new DelegatingHandler(handler, setCapability, registrationOptions));
         }
 
@@ -47,7 +46,7 @@
             public DelegatingHandler(
                 Func<CodeActionParams, CancellationToken, Task<CommandOrCodeActionContainer>> handler,
                 Action<CodeActionCapability> setCapability,
-                TextDocumentRegistrationOptions registrationOptions) : base(registrationOptions)
+                CodeActionRegistrationOptions registrationOptions) : base(registrationOptions)
             {
                 _handler = handler;
                 _setCapability = setCapability;
@@ -58,9 +57,4 @@
 
         }
     }
-=======
-    using static DocumentNames;
-    [Parallel, Method(CodeAction)]
-    public interface ICodeActionHandler : IJsonRpcRequestHandler<CodeActionParams, CommandOrCodeActionContainer>, IRegistration<CodeActionRegistrationOptions>, ICapability<CodeActionCapability> { }
->>>>>>> c7eb8186
 }