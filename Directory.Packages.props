--- conflicted
+++ resolved
@@ -37,19 +37,12 @@
     <PackageVersion Include="Microsoft.Extensions.DependencyInjection" Version="6.0.0" />
     <PackageVersion Include="Newtonsoft.Json" Version="13.0.1" />
     <PackageVersion Include="Microsoft.NET.Test.Sdk" Version="17.1.0" />
-<<<<<<< HEAD
-    <PackageVersion Include="xunit.runner.visualstudio" Version="2.4.4" />
-    <PackageVersion Include="xunit" Version="2.4.1" />
-    <PackageVersion Include="FluentAssertions" Version="6.6.0" />
-      <PackageVersion Include="Verify.Xunit" Version="16.8.1" />
-      <PackageVersion Include="Verify.SourceGenerators" Version="1.5.0-beta.1" />
-    <PackageVersion Include="NSubstitute" Version="4.3.0" />
-=======
     <PackageVersion Include="xunit.runner.visualstudio" Version="2.4.5" />
     <PackageVersion Include="xunit" Version="2.4.2" />
     <PackageVersion Include="FluentAssertions" Version="6.12.0" />
+    <PackageVersion Include="Verify.Xunit" Version="16.8.1" />
+    <PackageVersion Include="Verify.SourceGenerators" Version="1.5.0-beta.1" />
     <PackageVersion Include="NSubstitute" Version="5.1.0" />
->>>>>>> aeb04a1a
     <PackageVersion Include="Serilog.Extensions.Logging" Version="3.1.0" />
     <PackageVersion Include="Serilog.Sinks.Observable" Version="2.0.2" />
     <PackageVersion Include="Serilog.Sinks.XUnit" Version="3.0.5" />
